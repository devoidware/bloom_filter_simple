--- conflicted
+++ resolved
@@ -4,11 +4,7 @@
 
 #[test]
 fn bloomer() {
-<<<<<<< HEAD
-    let mut bloomer: BloomFilter<DefaultHasher, ahash::AHasher> = BloomFilter::new(3, 0.7);
-=======
     let mut bloomer = DefaultBloomFilter::new(3, 0.7);
->>>>>>> c1e52a05
 
     println!("Bloomer before insert: {:?}", bloomer);
     println!("Probability: {}", bloomer.false_positive_probability());
