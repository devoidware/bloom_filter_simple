use std::{
    fmt::Debug,
    hash::{Hash, Hasher},
    marker::PhantomData,
};

use crate::{bitset::Bitset, BloomFilter};

/// Bloom filter implementation using the improvements described Kirsch and Mitzenmacher:
///
/// > Kirsch A., Mitzenmacher M. (2006) Less Hashing, Same Performance: Building a Better Bloom Filter.
/// In: Azar Y., Erlebach T. (eds) Algorithms – ESA 2006. ESA 2006. Lecture Notes in Computer Science, vol 4168.
/// Springer, Berlin, Heidelberg. https://doi.org/10.1007/11841036_42
///
/// # Examples
/// ```
/// use bloom_filter::{BloomFilter,KMBloomFilter};
/// use ahash::AHasher;
/// use std::collections::hash_map::DefaultHasher;
///
/// fn main() {
///     // We plan on storing at most 10 elements
///     let desired_capacity = 10;
///     // We want to assure that the chance of a false positive is less than 0.0001.
///     let desired_fp_probability = 0.0001;
///
///     // We initialize a new KMBloomFilter by specifying the desired Hashers as type parameters.
///     let mut filter: KMBloomFilter<AHasher, DefaultHasher> = KMBloomFilter::new(desired_capacity, desired_fp_probability);
///
///     // You can insert any type implementing the Hash trait. The bloom filter does not store the
///     // inserted elements but only their hashes. Hence, there is no transfer of ownership required.
///     filter.insert(&5i32);
///     filter.insert(&"Some text");
///     filter.insert(&10_000usize);
///
///     // You can check whether a value has been inserted into by the filter before.
///     assert_eq!(false, filter.check(&3));
///     assert_eq!(true, filter.check(&5));
///     assert_eq!(true, filter.check(&"Some text"));
/// }
/// ```
pub struct KMBloomFilter<H1, H2>
where
    H1: Hasher + Default,
    H2: Hasher + Default,
{
    hash_count: usize,
    hits: Bitset,
    bits_per_hash: usize,
    _phantom: PhantomData<(H1, H2)>,
}

impl<H1, H2> KMBloomFilter<H1, H2>
where
    H1: Hasher + Default,
    H2: Hasher + Default,
{
    /// Initialize a new instance of KMBloomFilter that guarantees that the false positive rate
    /// is less than *desired_false_positive_probability* for up to *desired_capacity*
    /// elements.
    ///
    /// KMBloomFilter uses two hash functions *H1* and *H2* to simulate an arbitrary number of hash
    /// functions. *H1* and *H2* are specified as type parameters (see examples): KMBloomFilter<H1, H2>.
    ///
    /// ***You have to use two different hash functions for *H1* and *H2*!***
    /// # Examples
    /// ```
    /// use bloom_filter::{BloomFilter,KMBloomFilter};
    /// use ahash::AHasher;
    /// use std::collections::hash_map::DefaultHasher;
    ///
    /// fn main() {
    ///     // We plan on storing at most 10 elements
    ///     let desired_capacity = 10;
    ///     // We want to assure that the chance of a false positive is less than 0.0001.
    ///     let desired_fp_probability = 0.0001;
    ///
    ///     // We initialize a new KMBloomFilter by specifying the desired Hashers as type parameters
    ///     let mut filter: KMBloomFilter<AHasher, DefaultHasher> =
    ///         KMBloomFilter::new(desired_capacity, desired_fp_probability);
    /// }
    /// ```
    pub fn new(desired_capacity: usize, desired_false_positive_probability: f64) -> Self {
        // using formulas to calculate optimum size and hash function count
        // m = ceil((n * ln(p)) / ln(1 / pow(2, ln(2)))); ln (1/(2^ln(2))) is approx. -0.48045301391
        // k = round((m / n) * ln(2)); ln(2) is approx. 0.693147
        let bit_count = ((desired_capacity as f64 * desired_false_positive_probability.ln())
            / (1.0 / 2.0f64.powf(2.0f64.ln())).ln())
        .ceil();
        let hash_count =
            ((bit_count as f64 / desired_capacity as f64) * 2.0f64.ln()).round() as usize;
        let bits_per_hash = (bit_count / hash_count as f64).ceil() as usize;
        Self {
            hits: Bitset::new(bits_per_hash * hash_count),
            hash_count,
            bits_per_hash,
            _phantom: PhantomData,
        }
    }

<<<<<<< HEAD
    /// Approximate number of elements stored.
    pub fn element_count(&self) -> f64 {
        -(self.bits_per_hash as f64)
            * (1.0
                - (self.hits.count_ones() as f64) / ((self.hash_count * self.bits_per_hash) as f64))
                .ln()
    }

    /// Current approximate probability of checks returning a false positive.
=======
    /// Return the current false positive probability which depends on the current number of elements
    /// in the filter.
>>>>>>> df7c7b86
    pub fn false_positive_probability(&self) -> f64 {
        (1.0 - std::f64::consts::E.powf(-self.element_count() / self.bits_per_hash as f64))
            .powf(self.hash_count as f64)
    }

    /// Return the number of hash functions that are simulated by this instance.
    pub fn hash_count(&self) -> usize {
        self.hash_count
    }

    pub fn union(&self, other: &Self) -> Self {
        if self.hash_count != other.hash_count || self.bits_per_hash != other.bits_per_hash {
            panic!("unable to union k-m bloom filters with different configurations");
        }
        Self {
            hash_count: self.hash_count,
            hits: self.hits.union(&other.hits),
            bits_per_hash: self.bits_per_hash,
            _phantom: self._phantom,
        }
    }

    pub fn intersect(&self, other: &Self) -> Self {
        if self.hash_count != other.hash_count || self.bits_per_hash != other.bits_per_hash {
            panic!("unable to intersect k-m bloom filters with different configurations");
        }
        let na = self.element_count();
        let nb = other.element_count();
        let naub = self.union(&other).element_count();
        println!("element count: {}", na + nb - naub);
        Self {
            hash_count: self.hash_count,
            hits: self.hits.intersect(&other.hits),
            bits_per_hash: self.bits_per_hash,
            _phantom: self._phantom,
        }
    }

    fn generate_hashes<T>(&self, data: &T) -> (u64, u64)
    where
        T: Hash,
    {
        let mut hasher = H1::default();
        data.hash(&mut hasher);
        let hash_a = hasher.finish();

        let mut hasher = H2::default();
        data.hash(&mut hasher);
        let hash_b = hasher.finish();

        (hash_a, hash_b)
    }

    fn index(i: usize, bits_per_hash: usize, hash_a: u64, hash_b: u64) -> usize {
        i * bits_per_hash
            + hash_a.wrapping_add((i as u64).wrapping_mul(hash_b)) as usize % bits_per_hash
    }
}

impl<H1, H2> Debug for KMBloomFilter<H1, H2>
where
    H1: Hasher + Default,
    H2: Hasher + Default,
{
    fn fmt(&self, f: &mut std::fmt::Formatter<'_>) -> std::fmt::Result {
        write!(f, "KMBloomFilter{{{:?}}}", self.hits)
    }
}

impl<H1, H2> BloomFilter for KMBloomFilter<H1, H2>
where
    H1: Hasher + Default,
    H2: Hasher + Default,
{
    fn insert<T>(&mut self, data: &T)
    where
        T: Hash,
    {
        let (hash_a, hash_b) = self.generate_hashes(&data);

        for i in 0..self.hash_count {
            self.hits
                .set(Self::index(i, self.bits_per_hash, hash_a, hash_b), true);
        }
    }

    fn check<T>(&self, data: &T) -> bool
    where
        T: Hash,
    {
        let (hash_a, hash_b) = self.generate_hashes(data);

        for i in 0..self.hash_count {
            if !self
                .hits
                .get(Self::index(i, self.bits_per_hash, hash_a, hash_b))
            {
                return false;
            }
        }

        return true;
    }
}<|MERGE_RESOLUTION|>--- conflicted
+++ resolved
@@ -98,7 +98,6 @@
         }
     }
 
-<<<<<<< HEAD
     /// Approximate number of elements stored.
     pub fn element_count(&self) -> f64 {
         -(self.bits_per_hash as f64)
@@ -107,11 +106,8 @@
                 .ln()
     }
 
-    /// Current approximate probability of checks returning a false positive.
-=======
-    /// Return the current false positive probability which depends on the current number of elements
+    /// Return the current approximate false positive probability which depends on the current number of elements
     /// in the filter.
->>>>>>> df7c7b86
     pub fn false_positive_probability(&self) -> f64 {
         (1.0 - std::f64::consts::E.powf(-self.element_count() / self.bits_per_hash as f64))
             .powf(self.hash_count as f64)
