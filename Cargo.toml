--- conflicted
+++ resolved
@@ -8,15 +8,10 @@
 
 [dependencies]
 murmur3 = "0.5.1"
-ahash = "0.5.6"
+ahash = { version = "0.5.6", default-features = false }
 
 [dev-dependencies]
 fnv = "1.0.7"
-<<<<<<< HEAD
-ahash = { version="0.5.6", default-features = false }
 xxhash-rust = { version = "0.8.0-beta.3", features = ["xxh3"] }
-=======
-xxhash-rust = {version = "0.8.0-beta.3", features = ["xxh3"]}
-bloomfilter = "1.0.3"
->>>>>>> 4be49339
-rand = "0.7.3"+rand = "0.7.3"
+bloomfilter = "1.0.3"